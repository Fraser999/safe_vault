// Copyright 2015 MaidSafe.net limited.
//
// This SAFE Network Software is licensed to you under (1) the MaidSafe.net Commercial License,
// version 1.0 or later, or (2) The General Public License (GPL), version 3, depending on which
// licence you accepted on initial access to the Software (the "Licences").
//
// By contributing code to the SAFE Network Software, or to this project generally, you agree to be
// bound by the terms of the MaidSafe Contributor Agreement, version 1.0.  This, along with the
// Licenses can be found in the root directory of this project at LICENSE, COPYING and CONTRIBUTOR.
//
// Unless required by applicable law or agreed to in writing, the SAFE Network Software distributed
// under the GPL Licence is distributed on an "AS IS" BASIS, WITHOUT WARRANTIES OR CONDITIONS OF ANY
// KIND, either express or implied.
//
// Please review the Licences for the specific language governing permissions and limitations
// relating to use of the SAFE Network Software.

#![cfg(all(test, feature = "use-mock-routing"))]

mod api_calls;
mod mock_routing_impl;

#[derive(Clone)]
pub struct MockRouting {
    pimpl: ::std::sync::Arc<::std::sync::Mutex<mock_routing_impl::MockRoutingImpl>>,
}

impl MockRouting {
    pub fn new(event_sender: ::std::sync::mpsc::Sender<(::routing::event::Event)>) -> MockRouting {
        MockRouting {
            pimpl: ::std::sync::Arc::new(::std::sync::Mutex::new(
                mock_routing_impl::MockRoutingImpl::new(event_sender))),
        }
    }

    pub fn get_client_receiver(&mut self) -> ::std::sync::mpsc::Receiver<::routing::data::Data> {
        self.pimpl.lock().unwrap().get_client_receiver()
    }

    // -----------  the following methods are for testing purpose only   ------------- //
    pub fn client_get(&mut self,
                      client_address: ::routing::NameType,
                      client_pub_key: ::sodiumoxide::crypto::sign::PublicKey,
                      data_request: ::routing::data::DataRequest) {
        self.pimpl.lock().unwrap().client_get(client_address, client_pub_key, data_request)
    }

    pub fn client_put(&mut self,
                      client_address: ::routing::NameType,
                      client_pub_key: ::sodiumoxide::crypto::sign::PublicKey,
                      data: ::routing::data::Data) {
        self.pimpl.lock().unwrap().client_put(client_address, client_pub_key, data)
    }

    pub fn client_post(&mut self,
                       client_address: ::routing::NameType,
                       client_pub_key: ::sodiumoxide::crypto::sign::PublicKey,
                       data: ::routing::data::Data) {
        self.pimpl.lock().unwrap().client_post(client_address, client_pub_key, data)
    }

    pub fn churn_event(&mut self, nodes: Vec<::routing::NameType>,
                       churn_node: ::routing::NameType) {
        self.pimpl.lock().unwrap().churn_event(nodes, churn_node)
    }

    #[allow(dead_code)]
    pub fn get_requests_given(&self) -> Vec<api_calls::GetRequest> {
        self.pimpl.lock().unwrap().get_requests_given()
    }

    #[allow(dead_code)]
    pub fn get_responses_given(&self) -> Vec<api_calls::GetResponse> {
        self.pimpl.lock().unwrap().get_responses_given()
    }

    pub fn put_requests_given(&self) -> Vec<api_calls::PutRequest> {
        self.pimpl.lock().unwrap().put_requests_given()
    }

    #[allow(dead_code)]
    pub fn put_responses_given(&self) -> Vec<api_calls::PutResponse> {
        self.pimpl.lock().unwrap().put_responses_given()
    }

    #[allow(dead_code)]
    pub fn refresh_requests_given(&self) -> Vec<api_calls::RefreshRequest> {
        self.pimpl.lock().unwrap().refresh_requests_given()
    }



    // -----------  the following methods are expected to be API functions   ------------- //
    pub fn get_request(&self,
                       our_authority: ::routing::Authority,
                       location: ::routing::Authority,
                       request_for: ::routing::data::DataRequest) {
        self.pimpl.lock().unwrap().get_request(our_authority, location, request_for)
    }

    pub fn get_response(&self,
                        our_authority: ::routing::Authority,
                        location: ::routing::Authority,
                        data: ::routing::data::Data,
                        data_request: ::routing::data::DataRequest,
                        response_token: Option<::routing::SignedToken>) {
        self.pimpl
            .lock()
            .unwrap()
            .get_response(our_authority, location, data, data_request, response_token)
    }

    pub fn put_request(&mut self,
                       our_authority: ::routing::Authority,
                       location: ::routing::Authority,
                       data: ::routing::data::Data) {
        self.pimpl.lock().unwrap().put_request(our_authority, location, data)
    }

    pub fn put_response(&self,
                        our_authority: ::routing::Authority,
                        location: ::routing::Authority,
                        response_error: ::routing::error::ResponseError,
                        signed_token: Option<::routing::SignedToken>) {
<<<<<<< HEAD
        self.pimpl.lock().unwrap().put_response(our_authority, location,
                                                response_error, signed_token)
=======
        self.pimpl
            .lock()
            .unwrap()
            .put_response(our_authority, location, response_error, signed_token)
>>>>>>> a571f347
    }

    pub fn refresh_request(&self,
                           type_tag: u64,
                           our_authority: ::routing::Authority,
                           content: Vec<u8>,
                           churn_node: ::routing::NameType) {
        self.pimpl.lock().unwrap().refresh_request(type_tag, our_authority,
                                                   content, churn_node)
    }

    pub fn stop(&self) {
    }
}<|MERGE_RESOLUTION|>--- conflicted
+++ resolved
@@ -122,15 +122,10 @@
                         location: ::routing::Authority,
                         response_error: ::routing::error::ResponseError,
                         signed_token: Option<::routing::SignedToken>) {
-<<<<<<< HEAD
-        self.pimpl.lock().unwrap().put_response(our_authority, location,
-                                                response_error, signed_token)
-=======
         self.pimpl
             .lock()
             .unwrap()
             .put_response(our_authority, location, response_error, signed_token)
->>>>>>> a571f347
     }
 
     pub fn refresh_request(&self,
